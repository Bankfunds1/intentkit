--- conflicted
+++ resolved
@@ -69,141 +69,5 @@
     return conn
 
 
-<<<<<<< HEAD
-def get_engine():
-    return engine
-
-
-class Agent(SQLModel, table=True):
-    """Agent model."""
-
-    __tablename__ = "agents"
-
-    id: str = Field(primary_key=True)
-    # AI part
-    name: Optional[str] = Field(default=None)
-    model: str = Field(default="gpt-4o-mini")
-    prompt: Optional[str]
-    # autonomous mode
-    autonomous_enabled: bool = Field(default=False)
-    autonomous_minutes: Optional[int]
-    autonomous_prompt: Optional[str]
-    # if cdp_enabled, will load cdp skills
-    # if the cdp_skills is empty, will load all
-    cdp_enabled: bool = Field(default=False)
-    cdp_skills: Optional[List[str]] = Field(sa_column=Column(JSONB, nullable=True))
-    cdp_wallet_data: Optional[str]
-    cdp_network_id: Optional[str]
-    # if twitter_enabled, twitter_config will be checked
-    twitter_enabled: bool = Field(default=False)
-    twitter_config: Optional[dict] = Field(sa_column=Column(JSONB, nullable=True))
-    twitter_skills: Optional[List[str]] = Field(sa_column=Column(ARRAY(String)))
-    # if telegram_enabled, telegram_config will be checked
-    telegram_enabled: bool = Field(default=False)
-    telegram_config: Optional[dict] = Field(sa_column=Column(JSONB, nullable=True))
-    telegram_skills: Optional[List[str]] = Field(sa_column=Column(ARRAY(String)))
-    # crestal skills
-    crestal_skills: Optional[List[str]] = Field(sa_column=Column(ARRAY(String)))
-    # skills not require config
-    common_skills: Optional[List[str]] = Field(sa_column=Column(ARRAY(String)))
-    # skill set
-    skill_sets: Optional[Dict[str, Dict[str, Any]]] = Field(
-        sa_column=Column(JSONB, nullable=True)
-    )
-
-    def create_or_update(self, db: Session) -> None:
-        """Create the agent if not exists, otherwise update it."""
-        existing_agent = db.exec(select(Agent).where(Agent.id == self.id)).first()
-        if existing_agent:
-            # Update existing agent
-            for field in self.model_fields:
-                if field != "id" and field != "cdp_wallet_data":  # Skip the primary key
-                    if getattr(self, field) is not None:
-                        setattr(existing_agent, field, getattr(self, field))
-            db.add(existing_agent)
-        else:
-            # Create new agent
-            db.add(self)
-            # Count the total agents
-            total_agents = db.exec(select(func.count()).select_from(Agent)).one()
-            # Send a message to Slack
-            send_slack_message(
-                f"New agent created: {self.id}",
-                attachments=[
-                    {"text": f"Total agents: {total_agents}", "color": "good"}
-                ],
-            )
-        db.commit()
-
-
-class AgentQuota(SQLModel, table=True):
-    """AgentQuota model."""
-
-    __tablename__ = "agent_quotas"
-
-    id: str = Field(primary_key=True)
-    plan: str = Field(default="free")
-    message_count_total: int = Field(default=0)
-    message_limit_total: int = Field(default=1000)
-    message_count_monthly: int = Field(default=0)
-    message_limit_monthly: int = Field(default=100)
-    message_count_daily: int = Field(default=0)
-    message_limit_daily: int = Field(default=10)
-    last_message_time: Optional[datetime] = Field(default=None)
-    autonomous_count_total: int = Field(default=0)
-    autonomous_limit_total: int = Field(default=100)
-    autonomous_count_monthly: int = Field(default=0)
-    autonomous_limit_monthly: int = Field(default=100)
-    last_autonomous_time: Optional[datetime] = Field(default=None)
-
-    @staticmethod
-    def get(id: str, db: Session) -> "AgentQuota":
-        """Get agent quota by id, if not exists, create a new one."""
-        aq = db.exec(select(AgentQuota).where(AgentQuota.id == id)).one_or_none()
-        if aq is None:
-            aq = AgentQuota(id=id)
-            db.add(aq)
-            db.commit()
-        return aq
-
-    def has_message_quota(self, db: Session) -> bool:
-        """Check if the agent has message quota."""
-        return (
-            self.message_count_monthly < self.message_limit_monthly
-            and self.message_count_daily < self.message_limit_daily
-            and self.message_count_total < self.message_limit_total
-        )
-
-    def has_autonomous_quota(self, db: Session) -> bool:
-        """Check if the agent has autonomous quota."""
-        if not self.has_message_quota(db):
-            return False
-        return (
-            self.autonomous_count_monthly < self.autonomous_limit_monthly
-            and self.autonomous_count_total < self.autonomous_limit_total
-        )
-
-    def add_message(self, db: Session) -> None:
-        """Add a message to the agent's message count."""
-        self.message_count_monthly += 1
-        self.message_count_daily += 1
-        self.message_count_total += 1
-        self.last_message_time = datetime.now()
-        db.add(self)
-        db.commit()
-
-    def add_autonomous(self, db: Session) -> None:
-        """Add an autonomous message to the agent's autonomous count."""
-        self.message_count_daily += 1
-        self.message_count_monthly += 1
-        self.message_count_total += 1
-        self.autonomous_count_monthly += 1
-        self.autonomous_count_total += 1
-        self.last_autonomous_time = datetime.now()
-        self.last_message_time = datetime.now()
-        db.add(self)
-        db.commit()
-=======
 def get_engine() -> Engine:
-    return engine
->>>>>>> 7192ad3d
+    return engine